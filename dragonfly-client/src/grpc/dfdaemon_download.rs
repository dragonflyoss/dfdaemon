--- conflicted
+++ resolved
@@ -1017,13 +1017,10 @@
                 err
             })
             .or_err(ErrorType::ConnectError)?;
-<<<<<<< HEAD
+
         let client = DfdaemonDownloadGRPCClient::with_interceptor(channel, TracingInterceptor)
             .send_compressed(CompressionEncoding::Zstd)
             .accept_compressed(CompressionEncoding::Zstd)
-=======
-        let client = DfdaemonDownloadGRPCClient::new(channel)
->>>>>>> 189f09bf
             .max_decoding_message_size(usize::MAX)
             .max_encoding_message_size(usize::MAX);
         Ok(Self { client })
