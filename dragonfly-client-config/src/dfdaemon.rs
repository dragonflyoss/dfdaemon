/*
 *     Copyright 2024 The Dragonfly Authors
 *
 * Licensed under the Apache License, Version 2.0 (the "License");
 * you may not use this file except in compliance with the License.
 * You may obtain a copy of the License at
 *
 *      http://www.apache.org/licenses/LICENSE-2.0
 *
 * Unless required by applicable law or agreed to in writing, software
 * distributed under the License is distributed on an "AS IS" BASIS,
 * WITHOUT WARRANTIES OR CONDITIONS OF ANY KIND, either express or implied.
 * See the License for the specific language governing permissions and
 * limitations under the License.
 */

use bytesize::ByteSize;
use dragonfly_client_core::{
    error::{ErrorType, OrErr},
    Result,
};
use dragonfly_client_util::{
    http::basic_auth,
    tls::{generate_ca_cert_from_pem, generate_cert_from_pem},
};
use local_ip_address::{local_ip, local_ipv6};
use rcgen::Certificate;
use regex::Regex;
use rustls_pki_types::CertificateDer;
use serde::Deserialize;
use std::collections::HashSet;
use std::fmt;
use std::net::{IpAddr, Ipv4Addr, Ipv6Addr};
use std::path::PathBuf;
use std::time::Duration;
use tokio::fs;
use tonic::transport::{
    Certificate as TonicCertificate, ClientTlsConfig, Identity, ServerTlsConfig,
};
use tracing::{error, instrument};
use validator::Validate;

/// NAME is the name of dfdaemon.
pub const NAME: &str = "dfdaemon";

/// default_dfdaemon_config_path is the default config path for dfdaemon.
#[inline]
pub fn default_dfdaemon_config_path() -> PathBuf {
    crate::default_config_dir().join("dfdaemon.yaml")
}

/// default_dfdaemon_log_dir is the default log directory for dfdaemon.
#[inline]
pub fn default_dfdaemon_log_dir() -> PathBuf {
    crate::default_log_dir().join(NAME)
}

/// default_download_unix_socket_path is the default unix socket path for download gRPC service.
pub fn default_download_unix_socket_path() -> PathBuf {
    crate::default_root_dir().join("dfdaemon.sock")
}

/// default_parent_selector_sync_interval is the default interval to sync host information.
#[inline]
fn default_parent_selector_sync_interval() -> Duration {
    Duration::from_secs(3)
}

/// default_parent_selector_capacity is the default capacity of the parent selector's gRPC connections.
#[inline]
pub fn default_parent_selector_capacity() -> usize {
    20
}

/// default_host_hostname is the default hostname of the host.
#[inline]
fn default_host_hostname() -> String {
    hostname::get().unwrap().to_string_lossy().to_string()
}

/// default_dfdaemon_plugin_dir is the default plugin directory for dfdaemon.
#[inline]
fn default_dfdaemon_plugin_dir() -> PathBuf {
    crate::default_plugin_dir().join(NAME)
}

/// default_dfdaemon_cache_dir is the default cache directory for dfdaemon.
#[inline]
fn default_dfdaemon_cache_dir() -> PathBuf {
    crate::default_cache_dir().join(NAME)
}

/// default_upload_grpc_server_port is the default port of the upload gRPC server.
#[inline]
fn default_upload_grpc_server_port() -> u16 {
    4000
}

/// default_upload_rate_limit is the default rate limit of the upload speed in GiB/Mib/Kib per second.
#[inline]
fn default_upload_rate_limit() -> ByteSize {
    // Default rate limit is 10GiB/s.
    ByteSize::gib(10)
}

/// default_health_server_port is the default port of the health server.
#[inline]
fn default_health_server_port() -> u16 {
    4003
}

/// default_metrics_server_port is the default port of the metrics server.
#[inline]
fn default_metrics_server_port() -> u16 {
    4002
}

/// default_stats_server_port is the default port of the stats server.
#[inline]
fn default_stats_server_port() -> u16 {
    4004
}

/// default_download_rate_limit is the default rate limit of the download speed in GiB/Mib/Kib per second.
#[inline]
fn default_download_rate_limit() -> ByteSize {
    // Default rate limit is 10GiB/s.
    ByteSize::gib(10)
}

/// default_download_piece_timeout is the default timeout for downloading a piece from source.
#[inline]
fn default_download_piece_timeout() -> Duration {
    Duration::from_secs(15)
}

/// default_download_concurrent_piece_count is the default number of concurrent pieces to download.
#[inline]
fn default_download_concurrent_piece_count() -> u32 {
    16
}

/// default_download_max_schedule_count is the default max count of schedule.
#[inline]
fn default_download_max_schedule_count() -> u32 {
    5
}

/// default_scheduler_announce_interval is the default interval to announce peer to the scheduler.
#[inline]
fn default_scheduler_announce_interval() -> Duration {
    Duration::from_secs(300)
}

/// default_scheduler_schedule_timeout is the default timeout for scheduling.
#[inline]
fn default_scheduler_schedule_timeout() -> Duration {
    Duration::from_secs(10)
}

/// default_dynconfig_refresh_interval is the default interval to refresh dynamic configuration from manager.
#[inline]
fn default_dynconfig_refresh_interval() -> Duration {
    Duration::from_secs(300)
}

/// default_storage_server_protocol is the default protocol of the storage server.
#[inline]
fn default_storage_server_protocol() -> String {
    "grpc".to_string()
}

/// default_storage_keep is the default keep of the task's metadata and content when the dfdaemon restarts.
#[inline]
fn default_storage_keep() -> bool {
    false
}

/// default_storage_write_buffer_size is the default buffer size for writing piece to disk, default is 128KB.
#[inline]
fn default_storage_write_buffer_size() -> usize {
    128 * 1024
}

/// default_storage_read_buffer_size is the default buffer size for reading piece from disk, default is 128KB.
#[inline]
fn default_storage_read_buffer_size() -> usize {
    128 * 1024
}

<<<<<<< HEAD
/// default_storage_cache_enable is the default value for the cache enable flag.
/// The cache is disabled by default.
#[inline]
pub fn default_storage_cache_enable() -> bool {
    false
}

/// default_storage_cache_capacity is the default cache capacity for the preheat task, default is
/// 100.
#[inline]
pub fn default_storage_cache_capacity() -> usize {
=======
/// default_storage_cache_capacity is the default cache capacity for the preheat job, default is
/// 100.
#[inline]
fn default_storage_cache_capacity() -> usize {
>>>>>>> b8077556
    100
}

/// default_seed_peer_cluster_id is the default cluster id of seed peer.
#[inline]
fn default_seed_peer_cluster_id() -> u64 {
    1
}

/// default_seed_peer_keepalive_interval is the default interval to keepalive with manager.
#[inline]
fn default_seed_peer_keepalive_interval() -> Duration {
    Duration::from_secs(15)
}

/// default_gc_interval is the default interval to do gc.
#[inline]
fn default_gc_interval() -> Duration {
    Duration::from_secs(900)
}

/// default_gc_policy_task_ttl is the default ttl of the task.
#[inline]
fn default_gc_policy_task_ttl() -> Duration {
    Duration::from_secs(21_600)
}

/// default_gc_policy_dist_high_threshold_percent is the default high threshold percent of the disk usage.
#[inline]
fn default_gc_policy_dist_high_threshold_percent() -> u8 {
    80
}

/// default_gc_policy_dist_low_threshold_percent is the default low threshold percent of the disk usage.
#[inline]
fn default_gc_policy_dist_low_threshold_percent() -> u8 {
    60
}

/// default_proxy_server_port is the default port of the proxy server.
#[inline]
pub fn default_proxy_server_port() -> u16 {
    4001
}

/// default_proxy_cache_capacity is the default cache capacity for the proxy server, default is 150.
#[inline]
pub fn default_proxy_cache_capacity() -> usize {
    150
}

/// default_proxy_read_buffer_size is the default buffer size for reading piece, default is 32KB.
#[inline]
pub fn default_proxy_read_buffer_size() -> usize {
    32 * 1024
}

/// default_prefetch_rate_limit is the default rate limit of the prefetch speed in GiB/Mib/Kib per second. The prefetch request
/// has lower priority so limit the rate to avoid occupying the bandwidth impact other download tasks.
#[inline]
fn default_prefetch_rate_limit() -> ByteSize {
    // Default rate limit is 2GiB/s.
    ByteSize::gib(2)
}

/// default_s3_filtered_query_params is the default filtered query params with s3 protocol to generate the task id.
#[inline]
fn s3_filtered_query_params() -> Vec<String> {
    vec![
        "X-Amz-Algorithm".to_string(),
        "X-Amz-Credential".to_string(),
        "X-Amz-Date".to_string(),
        "X-Amz-Expires".to_string(),
        "X-Amz-SignedHeaders".to_string(),
        "X-Amz-Signature".to_string(),
        "X-Amz-Security-Token".to_string(),
        "X-Amz-User-Agent".to_string(),
    ]
}

/// gcs_filtered_query_params is the filtered query params with gcs protocol to generate the task id.
#[inline]
fn gcs_filtered_query_params() -> Vec<String> {
    vec![
        "X-Goog-Algorithm".to_string(),
        "X-Goog-Credential".to_string(),
        "X-Goog-Date".to_string(),
        "X-Goog-Expires".to_string(),
        "X-Goog-SignedHeaders".to_string(),
        "X-Goog-Signature".to_string(),
    ]
}

/// oss_filtered_query_params is the filtered query params with oss protocol to generate the task id.
#[inline]
fn oss_filtered_query_params() -> Vec<String> {
    vec![
        "OSSAccessKeyId".to_string(),
        "Expires".to_string(),
        "Signature".to_string(),
        "SecurityToken".to_string(),
    ]
}

/// obs_filtered_query_params is the filtered query params with obs protocol to generate the task id.
#[inline]
fn obs_filtered_query_params() -> Vec<String> {
    vec![
        "AccessKeyId".to_string(),
        "Signature".to_string(),
        "Expires".to_string(),
        "X-Obs-Date".to_string(),
        "X-Obs-Security-Token".to_string(),
    ]
}

/// cos_filtered_query_params is the filtered query params with cos protocol to generate the task id.
#[inline]
fn cos_filtered_query_params() -> Vec<String> {
    vec![
        "q-sign-algorithm".to_string(),
        "q-ak".to_string(),
        "q-sign-time".to_string(),
        "q-key-time".to_string(),
        "q-header-list".to_string(),
        "q-url-param-list".to_string(),
        "q-signature".to_string(),
        "x-cos-security-token".to_string(),
    ]
}

/// containerd_filtered_query_params is the filtered query params with containerd to generate the task id.
#[inline]
fn containerd_filtered_query_params() -> Vec<String> {
    vec!["ns".to_string()]
}

/// default_proxy_rule_filtered_query_params is the default filtered query params to generate the task id.
#[inline]
pub fn default_proxy_rule_filtered_query_params() -> Vec<String> {
    let mut visited = HashSet::new();
    for query_param in s3_filtered_query_params() {
        visited.insert(query_param);
    }

    for query_param in gcs_filtered_query_params() {
        visited.insert(query_param);
    }

    for query_param in oss_filtered_query_params() {
        visited.insert(query_param);
    }

    for query_param in obs_filtered_query_params() {
        visited.insert(query_param);
    }

    for query_param in cos_filtered_query_params() {
        visited.insert(query_param);
    }

    for query_param in containerd_filtered_query_params() {
        visited.insert(query_param);
    }

    visited.into_iter().collect()
}

/// default_proxy_registry_mirror_addr is the default registry mirror address.
#[inline]
fn default_proxy_registry_mirror_addr() -> String {
    "https://index.docker.io".to_string()
}

/// Host is the host configuration for dfdaemon.
#[derive(Debug, Clone, Validate, Deserialize)]
#[serde(default, rename_all = "camelCase")]
pub struct Host {
    /// idc is the idc of the host.
    pub idc: Option<String>,

    /// location is the location of the host.
    pub location: Option<String>,

    /// hostname is the hostname of the host.
    #[serde(default = "default_host_hostname")]
    pub hostname: String,

    /// ip is the advertise ip of the host.
    pub ip: Option<IpAddr>,
}

/// Host implements Default.
impl Default for Host {
    fn default() -> Self {
        Host {
            idc: None,
            location: None,
            hostname: default_host_hostname(),
            ip: None,
        }
    }
}

/// Server is the server configuration for dfdaemon.
#[derive(Debug, Clone, Validate, Deserialize)]
#[serde(default, rename_all = "camelCase")]
pub struct Server {
    /// plugin_dir is the directory to store plugins.
    #[serde(default = "default_dfdaemon_plugin_dir")]
    pub plugin_dir: PathBuf,

    /// cache_dir is the directory to store cache files.
    #[serde(default = "default_dfdaemon_cache_dir")]
    pub cache_dir: PathBuf,
}

/// Server implements Default.
impl Default for Server {
    fn default() -> Self {
        Server {
            plugin_dir: default_dfdaemon_plugin_dir(),
            cache_dir: default_dfdaemon_cache_dir(),
        }
    }
}

/// DownloadServer is the download server configuration for dfdaemon.
#[derive(Debug, Clone, Validate, Deserialize)]
#[serde(default, rename_all = "camelCase")]
pub struct DownloadServer {
    /// socket_path is the unix socket path for dfdaemon gRPC service.
    #[serde(default = "default_download_unix_socket_path")]
    pub socket_path: PathBuf,
}

/// DownloadServer implements Default.
impl Default for DownloadServer {
    fn default() -> Self {
        DownloadServer {
            socket_path: default_download_unix_socket_path(),
        }
    }
}

/// Download is the download configuration for dfdaemon.
#[derive(Debug, Clone, Validate, Deserialize)]
#[serde(default, rename_all = "camelCase")]
pub struct Download {
    /// server is the download server configuration for dfdaemon.
    pub server: DownloadServer,

    /// parent_selector is the download parent selector configuration for dfdaemon.
    pub parent_selector: ParentSelector,

    /// rate_limit is the rate limit of the download speed in GiB/Mib/Kib per second.
    #[serde(with = "bytesize_serde", default = "default_download_rate_limit")]
    pub rate_limit: ByteSize,

    /// piece_timeout is the timeout for downloading a piece from source.
    #[serde(default = "default_download_piece_timeout", with = "humantime_serde")]
    pub piece_timeout: Duration,

    /// concurrent_piece_count is the number of concurrent pieces to download.
    #[serde(default = "default_download_concurrent_piece_count")]
    #[validate(range(min = 1))]
    pub concurrent_piece_count: u32,
}

/// Download implements Default.
impl Default for Download {
    fn default() -> Self {
        Download {
            server: DownloadServer::default(),
            parent_selector: ParentSelector::default(),
            rate_limit: default_download_rate_limit(),
            piece_timeout: default_download_piece_timeout(),
            concurrent_piece_count: default_download_concurrent_piece_count(),
        }
    }
}

/// UploadServer is the upload server configuration for dfdaemon.
#[derive(Debug, Clone, Validate, Deserialize)]
#[serde(default, rename_all = "camelCase")]
pub struct UploadServer {
    /// ip is the listen ip of the gRPC server.
    pub ip: Option<IpAddr>,

    /// port is the port to the gRPC server.
    #[serde(default = "default_upload_grpc_server_port")]
    pub port: u16,

    /// ca_cert is the root CA cert path with PEM format for the upload server, and it is used
    /// for mutual TLS.
    pub ca_cert: Option<PathBuf>,

    /// cert is the server cert path with PEM format for the upload server and it is used for
    /// mutual TLS.
    pub cert: Option<PathBuf>,

    /// key is the server key path with PEM format for the upload server and it is used for
    /// mutual TLS.
    pub key: Option<PathBuf>,
}

/// UploadServer implements Default.
impl Default for UploadServer {
    fn default() -> Self {
        UploadServer {
            ip: None,
            port: default_upload_grpc_server_port(),
            ca_cert: None,
            cert: None,
            key: None,
        }
    }
}

/// UploadServer is the implementation of UploadServer.
impl UploadServer {
    /// load_server_tls_config loads the server tls config.
    pub async fn load_server_tls_config(&self) -> Result<Option<ServerTlsConfig>> {
        if let (Some(ca_cert_path), Some(server_cert_path), Some(server_key_path)) =
            (self.ca_cert.clone(), self.cert.clone(), self.key.clone())
        {
            let server_cert = fs::read(&server_cert_path).await?;
            let server_key = fs::read(&server_key_path).await?;
            let server_identity = Identity::from_pem(server_cert, server_key);

            let ca_cert = fs::read(&ca_cert_path).await?;
            let ca_cert = TonicCertificate::from_pem(ca_cert);

            return Ok(Some(
                ServerTlsConfig::new()
                    .identity(server_identity)
                    .client_ca_root(ca_cert),
            ));
        }

        Ok(None)
    }
}

/// UploadClient is the upload client configuration for dfdaemon.
#[derive(Debug, Clone, Default, Validate, Deserialize)]
#[serde(default, rename_all = "camelCase")]
pub struct UploadClient {
    /// ca_cert is the root CA cert path with PEM format for the upload client, and it is used
    /// for mutual TLS.
    pub ca_cert: Option<PathBuf>,

    /// cert is the client cert path with PEM format for the upload client and it is used for
    /// mutual TLS.
    pub cert: Option<PathBuf>,

    /// key is the client key path with PEM format for the upload client and it is used for
    /// mutual TLS.
    pub key: Option<PathBuf>,
}

/// UploadClient is the implementation of UploadClient.
impl UploadClient {
    /// load_client_tls_config loads the client tls config.
    pub async fn load_client_tls_config(
        &self,
        domain_name: &str,
    ) -> Result<Option<ClientTlsConfig>> {
        if let (Some(ca_cert_path), Some(client_cert_path), Some(client_key_path)) =
            (self.ca_cert.clone(), self.cert.clone(), self.key.clone())
        {
            let client_cert = fs::read(&client_cert_path).await?;
            let client_key = fs::read(&client_key_path).await?;
            let client_identity = Identity::from_pem(client_cert, client_key);

            let ca_cert = fs::read(&ca_cert_path).await?;
            let ca_cert = TonicCertificate::from_pem(ca_cert);

            // TODO(gaius): Use trust_anchor to skip the verify of hostname.
            return Ok(Some(
                ClientTlsConfig::new()
                    .domain_name(domain_name)
                    .ca_certificate(ca_cert)
                    .identity(client_identity),
            ));
        }

        Ok(None)
    }
}

/// ParentSelector is the download parent selector configuration for dfdaemon. It will synchronize
/// the host info in real-time from the parents and then select the parents for downloading.
///
/// The workflow diagram is as follows:
///```
///                              +----------+
///              ----------------|  parent  |---------------
///              |               +----------+              |
///          host info                                piece metadata
/// +------------|-----------------------------------------|------------+
/// |            |                                         |            |
/// |            |                 peer                    |            |
/// |            v                                         v            |
/// |  +------------------+                       +------------------+  |
/// |  |  ParentSelector  | ---optimal parent---> |  PieceCollector  |  |
/// |  +------------------+                       +------------------+  |
/// |                                                      |            |
/// |                                                 piece metadata    |
/// |                                                      |            |
/// |                                                      v            |
/// |                                                +------------+     |
/// |                                                |  download  |     |
/// |                                                +------------+     |
/// +-------------------------------------------------------------------+
/// ```
#[derive(Debug, Clone, Default, Validate, Deserialize)]
#[serde(default, rename_all = "camelCase")]
pub struct ParentSelector {
    /// enable indicates whether enable parent selector for downloading.
    ///
    /// If `enable` is true, the `ParentSelector`'s sync loop will start. It will periodically fetch
    /// host information from parents and use this information to calculate scores for selecting the
    /// parents for downloading.
    pub enable: bool,

    /// sync_interval is the interval to sync parents' host info by gRPC streaming.
    #[serde(
        default = "default_parent_selector_sync_interval",
        with = "humantime_serde"
    )]
    pub sync_interval: Duration,

    /// capacity is the maximum number of gRPC connections that `DfdaemonUpload.SyncHost` maintains
    /// in the `ParentSelector`, the default value is 20.
    #[serde(default = "default_parent_selector_capacity")]
    pub capacity: usize,
}

/// Upload is the upload configuration for dfdaemon.
#[derive(Debug, Clone, Validate, Deserialize)]
#[serde(default, rename_all = "camelCase")]
pub struct Upload {
    /// server is the upload server configuration for dfdaemon.
    pub server: UploadServer,

    /// client is the upload client configuration for dfdaemon.
    pub client: UploadClient,

    /// disable_shared indicates whether disable to share data for other peers.
    pub disable_shared: bool,

    /// rate_limit is the rate limit of the upload speed in GiB/Mib/Kib per second.
    #[serde(with = "bytesize_serde", default = "default_upload_rate_limit")]
    pub rate_limit: ByteSize,
}

/// Upload implements Default.
impl Default for Upload {
    fn default() -> Self {
        Upload {
            server: UploadServer::default(),
            client: UploadClient::default(),
            disable_shared: false,
            rate_limit: default_upload_rate_limit(),
        }
    }
}

/// Manager is the manager configuration for dfdaemon.
#[derive(Debug, Clone, Default, Validate, Deserialize)]
#[serde(default, rename_all = "camelCase")]
pub struct Manager {
    /// addr is the manager address.
    pub addr: String,

    /// ca_cert is the root CA cert path with PEM format for the manager, and it is used
    /// for mutual TLS.
    pub ca_cert: Option<PathBuf>,

    /// cert is the client cert path with PEM format for the manager and it is used for
    /// mutual TLS.
    pub cert: Option<PathBuf>,

    /// key is the client key path with PEM format for the manager and it is used for
    /// mutual TLS.
    pub key: Option<PathBuf>,
}

/// Manager is the implementation of Manager.
impl Manager {
    /// load_client_tls_config loads the client tls config.
    pub async fn load_client_tls_config(
        &self,
        domain_name: &str,
    ) -> Result<Option<ClientTlsConfig>> {
        if let (Some(ca_cert_path), Some(client_cert_path), Some(client_key_path)) =
            (self.ca_cert.clone(), self.cert.clone(), self.key.clone())
        {
            let client_cert = fs::read(&client_cert_path).await?;
            let client_key = fs::read(&client_key_path).await?;
            let client_identity = Identity::from_pem(client_cert, client_key);

            let ca_cert = fs::read(&ca_cert_path).await?;
            let ca_cert = TonicCertificate::from_pem(ca_cert);

            // TODO(gaius): Use trust_anchor to skip the verify of hostname.
            return Ok(Some(
                ClientTlsConfig::new()
                    .domain_name(domain_name)
                    .ca_certificate(ca_cert)
                    .identity(client_identity),
            ));
        }

        Ok(None)
    }
}

/// Scheduler is the scheduler configuration for dfdaemon.
#[derive(Debug, Clone, Validate, Deserialize)]
#[serde(default, rename_all = "camelCase")]
pub struct Scheduler {
    /// announce_interval is the interval to announce peer to the scheduler.
    /// Announcer will provide the scheduler with peer information for scheduling,
    /// peer information includes cpu, memory, etc.
    #[serde(
        default = "default_scheduler_announce_interval",
        with = "humantime_serde"
    )]
    pub announce_interval: Duration,

    /// schedule_timeout is the timeout for scheduling. If the scheduling timeout, dfdaemon will back-to-source
    /// download if enable_back_to_source is true, otherwise dfdaemon will return download failed.
    #[serde(
        default = "default_scheduler_schedule_timeout",
        with = "humantime_serde"
    )]
    pub schedule_timeout: Duration,

    /// max_schedule_count is the max count of schedule.
    #[serde(default = "default_download_max_schedule_count")]
    #[validate(range(min = 1))]
    pub max_schedule_count: u32,

    /// ca_cert is the root CA cert path with PEM format for the scheduler, and it is used
    /// for mutual TLS.
    pub ca_cert: Option<PathBuf>,

    /// cert is the client cert path with PEM format for the scheduler and it is used for
    /// mutual TLS.
    pub cert: Option<PathBuf>,

    /// key is the client key path with PEM format for the scheduler and it is used for
    /// mutual TLS.
    pub key: Option<PathBuf>,
}

/// Scheduler implements Default.
impl Default for Scheduler {
    fn default() -> Self {
        Scheduler {
            announce_interval: default_scheduler_announce_interval(),
            schedule_timeout: default_scheduler_schedule_timeout(),
            max_schedule_count: default_download_max_schedule_count(),
            ca_cert: None,
            cert: None,
            key: None,
        }
    }
}

/// Scheduler is the implementation of Scheduler.
impl Scheduler {
    /// load_client_tls_config loads the client tls config.
    pub async fn load_client_tls_config(
        &self,
        domain_name: &str,
    ) -> Result<Option<ClientTlsConfig>> {
        if let (Some(ca_cert_path), Some(client_cert_path), Some(client_key_path)) =
            (self.ca_cert.clone(), self.cert.clone(), self.key.clone())
        {
            let client_cert = fs::read(&client_cert_path).await?;
            let client_key = fs::read(&client_key_path).await?;
            let client_identity = Identity::from_pem(client_cert, client_key);

            let ca_cert = fs::read(&ca_cert_path).await?;
            let ca_cert = TonicCertificate::from_pem(ca_cert);

            // TODO(gaius): Use trust_anchor to skip the verify of hostname.
            return Ok(Some(
                ClientTlsConfig::new()
                    .domain_name(domain_name)
                    .ca_certificate(ca_cert)
                    .identity(client_identity),
            ));
        }

        Ok(None)
    }
}

/// HostType is the type of the host.
#[derive(Debug, Clone, Copy, PartialEq, Eq, Default, Deserialize)]
pub enum HostType {
    /// Normal indicates the peer is normal peer.
    #[serde(rename = "normal")]
    Normal,

    /// Super indicates the peer is super seed peer.
    #[default]
    #[serde(rename = "super")]
    Super,

    /// Strong indicates the peer is strong seed peer.
    #[serde(rename = "strong")]
    Strong,

    /// Weak indicates the peer is weak seed peer.
    #[serde(rename = "weak")]
    Weak,
}

/// HostType implements Display.
impl fmt::Display for HostType {
    fn fmt(&self, f: &mut fmt::Formatter<'_>) -> fmt::Result {
        match self {
            HostType::Normal => write!(f, "normal"),
            HostType::Super => write!(f, "super"),
            HostType::Strong => write!(f, "strong"),
            HostType::Weak => write!(f, "weak"),
        }
    }
}

/// SeedPeer is the seed peer configuration for dfdaemon.
#[derive(Debug, Clone, Validate, Deserialize)]
#[serde(default, rename_all = "camelCase")]
pub struct SeedPeer {
    /// enable indicates whether enable seed peer.
    pub enable: bool,

    /// kind is the type of seed peer.
    #[serde(default, rename = "type")]
    pub kind: HostType,

    /// cluster_id is the cluster id of the seed peer cluster.
    #[serde(default = "default_seed_peer_cluster_id", rename = "clusterID")]
    #[validate(range(min = 1))]
    pub cluster_id: u64,

    /// keepalive_interval is the interval to keep alive with manager.
    #[serde(
        default = "default_seed_peer_keepalive_interval",
        with = "humantime_serde"
    )]
    pub keepalive_interval: Duration,
}

/// SeedPeer implements Default.
impl Default for SeedPeer {
    fn default() -> Self {
        SeedPeer {
            enable: false,
            kind: HostType::Normal,
            cluster_id: default_seed_peer_cluster_id(),
            keepalive_interval: default_seed_peer_keepalive_interval(),
        }
    }
}

/// Dynconfig is the dynconfig configuration for dfdaemon.
#[derive(Debug, Clone, Validate, Deserialize)]
#[serde(default, rename_all = "camelCase")]
pub struct Dynconfig {
    /// refresh_interval is the interval to refresh dynamic configuration from manager.
    #[serde(
        default = "default_dynconfig_refresh_interval",
        with = "humantime_serde"
    )]
    pub refresh_interval: Duration,
}

/// Dynconfig implements Default.
impl Default for Dynconfig {
    fn default() -> Self {
        Dynconfig {
            refresh_interval: default_dynconfig_refresh_interval(),
        }
    }
}

/// StorageServer is the storage server configuration for dfdaemon.
#[derive(Debug, Clone, Validate, Deserialize)]
#[serde(default, rename_all = "camelCase")]
pub struct StorageServer {
    /// protocol is the protocol of the storage server. The protocol used for downloading pieces
    /// between different peers, now only support gRPC.
    ///
    /// gRPC Protocol: The storage server will start a gRPC service in the DfdaemonUploadServer,
    /// refer to https://github.com/dragonflyoss/api/blob/main/proto/dfdaemon.proto#L185.
    #[serde(default = "default_storage_server_protocol")]
    pub protocol: String,
}

/// Storage implements Default.
impl Default for StorageServer {
    fn default() -> Self {
        StorageServer {
            protocol: default_storage_server_protocol(),
        }
    }
}

/// CacheConfig represents the configuration settings for the cache.
#[derive(Debug, Clone, Validate, Deserialize)]
#[serde(default, rename_all = "camelCase")]
pub struct CacheConfig {
    /// enable determines whether the cache is enabled.
    pub enable: bool,

    /// capacity specifies the maximum number of entries the cache can hold.
    pub capacity: usize,
}

/// Default implementation for CacheConfig.
impl Default for CacheConfig {
    fn default() -> Self {
        CacheConfig {
            enable: default_storage_cache_enable(),
            capacity: default_storage_cache_capacity(),
        }
    }
}

/// Storage is the storage configuration for dfdaemon.
#[derive(Debug, Clone, Validate, Deserialize)]
#[serde(default, rename_all = "camelCase")]
pub struct Storage {
    /// server is the storage server configuration for dfdaemon.
    pub server: StorageServer,

    /// dir is the directory to store task's metadata and content.
    #[serde(default = "crate::default_storage_dir")]
    pub dir: PathBuf,

    /// keep indicates whether keep the task's metadata and content when the dfdaemon restarts.
    #[serde(default = "default_storage_keep")]
    pub keep: bool,

    /// write_buffer_size is the buffer size for writing piece to disk, default is 128KB.
    #[serde(default = "default_storage_write_buffer_size")]
    pub write_buffer_size: usize,

    /// read_buffer_size is the buffer size for reading piece from disk, default is 128KB.
    #[serde(default = "default_storage_read_buffer_size")]
    pub read_buffer_size: usize,

<<<<<<< HEAD
    /// cache is the configuration for the cache.
    pub cache: CacheConfig,
=======
    /// cache_capacity is the cache capacity for the preheat task, default is 100.
    /// 
    /// Cache storage:
    /// 1. The user initiates a preheat job, where the peer downloads and caches content into memory and disk.
    /// 2. Other peers performing the same task can directly access the preheated peer's memory to speed up the download.
    /// ```
    ///         |
    ///     1.preheat
    ///         |
    ///         |
    /// +--------------------------------------------------+
    /// |       |              Peer                        |
    /// |       |                   +-----------+          |
    /// |       |     -- partial -->|   cache   |          |
    /// |       |     |             +-----------+          |
    /// |       v     |                |    |              |
    /// | downloaded  |              miss   |              |                  +-------------+
    /// |  content -->|                |    --- hit ------>|<-- 2.download -->|    Peer     |
    /// |             |                |               ^   |                  +-------------+
    /// |             |                v               |   |
    /// |             |          +-----------+         |   |
    /// |             -- full -->|   disk    |----------   |
    /// |                        +-----------+             |
    /// |                                                  |
    /// +--------------------------------------------------+ 
    /// ```
    #[serde(default = "default_storage_cache_capacity")]
    pub cache_capacity: usize,
>>>>>>> b8077556
}

/// Storage implements Default.
impl Default for Storage {
    fn default() -> Self {
        Storage {
            server: StorageServer::default(),
            dir: crate::default_storage_dir(),
            keep: default_storage_keep(),
            write_buffer_size: default_storage_write_buffer_size(),
            read_buffer_size: default_storage_read_buffer_size(),
<<<<<<< HEAD
            cache: CacheConfig::default(),
=======
            cache_capacity: default_storage_cache_capacity(),
>>>>>>> b8077556
        }
    }
}

/// Policy is the policy configuration for gc.
#[derive(Debug, Clone, Validate, Deserialize)]
#[serde(default, rename_all = "camelCase")]
pub struct Policy {
    /// task_ttl is the ttl of the task.
    #[serde(
        default = "default_gc_policy_task_ttl",
        rename = "taskTTL",
        with = "humantime_serde"
    )]
    pub task_ttl: Duration,

    /// dist_high_threshold_percent is the high threshold percent of the disk usage.
    /// If the disk usage is greater than the threshold, dfdaemon will do gc.
    #[serde(default = "default_gc_policy_dist_high_threshold_percent")]
    #[validate(range(min = 1, max = 99))]
    pub dist_high_threshold_percent: u8,

    /// dist_low_threshold_percent is the low threshold percent of the disk usage.
    /// If the disk usage is less than the threshold, dfdaemon will stop gc.
    #[serde(default = "default_gc_policy_dist_low_threshold_percent")]
    #[validate(range(min = 1, max = 99))]
    pub dist_low_threshold_percent: u8,
}

/// Policy implements Default.
impl Default for Policy {
    fn default() -> Self {
        Policy {
            task_ttl: default_gc_policy_task_ttl(),
            dist_high_threshold_percent: default_gc_policy_dist_high_threshold_percent(),
            dist_low_threshold_percent: default_gc_policy_dist_low_threshold_percent(),
        }
    }
}

/// GC is the gc configuration for dfdaemon.
#[derive(Debug, Clone, Validate, Deserialize)]
#[serde(default, rename_all = "camelCase")]
pub struct GC {
    /// interval is the interval to do gc.
    #[serde(default = "default_gc_interval", with = "humantime_serde")]
    pub interval: Duration,

    /// policy is the gc policy.
    pub policy: Policy,
}

/// GC implements Default.
impl Default for GC {
    fn default() -> Self {
        GC {
            interval: default_gc_interval(),
            policy: Policy::default(),
        }
    }
}

/// BasicAuth is the basic auth configuration for HTTP proxy in dfdaemon.
#[derive(Default, Debug, Clone, Validate, Deserialize)]
#[serde(default, rename_all = "camelCase")]
pub struct BasicAuth {
    /// username is the username of the basic auth.
    #[validate(length(min = 1, max = 20))]
    pub username: String,

    /// passwork is the passwork of the basic auth.
    #[validate(length(min = 1, max = 20))]
    pub password: String,
}

impl BasicAuth {
    /// credentials loads the credentials.
    pub fn credentials(&self) -> basic_auth::Credentials {
        basic_auth::Credentials::new(&self.username, &self.password)
    }
}

/// ProxyServer is the proxy server configuration for dfdaemon.
#[derive(Debug, Clone, Validate, Deserialize)]
#[serde(default, rename_all = "camelCase")]
pub struct ProxyServer {
    /// ip is the listen ip of the proxy server.
    pub ip: Option<IpAddr>,

    /// port is the port to the proxy server.
    #[serde(default = "default_proxy_server_port")]
    pub port: u16,

    /// ca_cert is the root CA cert path with PEM format for the proxy server to generate the server cert.
    ///
    /// If ca_cert is empty, proxy will generate a smaple CA cert by rcgen::generate_simple_self_signed.
    /// When client requests via the proxy, the client should not verify the server cert and set
    /// insecure to true.
    ///
    /// If ca_cert is not empty, proxy will sign the server cert with the CA cert. If openssl is installed,
    /// you can use openssl to generate the root CA cert and make the system trust the root CA cert.
    /// Then set the ca_cert and ca_key to the root CA cert and key path. Dfdaemon generates the server cert
    /// and key, and signs the server cert with the root CA cert. When client requests via the proxy,
    /// the proxy can intercept the request by the server cert.
    pub ca_cert: Option<PathBuf>,

    /// ca_key is the root CA key path with PEM format for the proxy server to generate the server cert.
    ///
    /// If ca_key is empty, proxy will generate a smaple CA key by rcgen::generate_simple_self_signed.
    /// When client requests via the proxy, the client should not verify the server cert and set
    /// insecure to true.
    ///
    /// If ca_key is not empty, proxy will sign the server cert with the CA cert. If openssl is installed,
    /// you can use openssl to generate the root CA cert and make the system trust the root CA cert.
    /// Then set the ca_cert and ca_key to the root CA cert and key path. Dfdaemon generates the server cert
    /// and key, and signs the server cert with the root CA cert. When client requests via the proxy,
    /// the proxy can intercept the request by the server cert.
    pub ca_key: Option<PathBuf>,

    /// basic_auth is the basic auth configuration for HTTP proxy in dfdaemon. If basic_auth is not
    /// empty, the proxy will use the basic auth to authenticate the client by Authorization
    /// header. The value of the Authorization header is "Basic base64(username:password)", refer
    /// to https://en.wikipedia.org/wiki/Basic_access_authentication.
    pub basic_auth: Option<BasicAuth>,
}

/// ProxyServer implements Default.
impl Default for ProxyServer {
    fn default() -> Self {
        Self {
            ip: None,
            port: default_proxy_server_port(),
            ca_cert: None,
            ca_key: None,
            basic_auth: None,
        }
    }
}

/// ProxyServer is the implementation of ProxyServer.
impl ProxyServer {
    /// load_cert loads the cert.
    pub fn load_cert(&self) -> Result<Option<Certificate>> {
        if let (Some(server_ca_cert_path), Some(server_ca_key_path)) =
            (self.ca_cert.clone(), self.ca_key.clone())
        {
            match generate_ca_cert_from_pem(&server_ca_cert_path, &server_ca_key_path) {
                Ok(server_ca_cert) => return Ok(Some(server_ca_cert)),
                Err(err) => {
                    error!("generate ca cert and key from pem failed: {}", err);
                    return Err(err);
                }
            }
        }

        Ok(None)
    }
}

/// Rule is the proxy rule configuration.
#[derive(Debug, Clone, Validate, Deserialize)]
#[serde(default, rename_all = "camelCase")]
pub struct Rule {
    /// regex is the regex of the request url.
    #[serde(with = "serde_regex")]
    pub regex: Regex,

    /// use_tls indicates whether use tls for the proxy backend.
    #[serde(rename = "useTLS")]
    pub use_tls: bool,

    /// redirect is the redirect url.
    pub redirect: Option<String>,

    /// filtered_query_params is the filtered query params to generate the task id.
    /// When filter is ["Signature", "Expires", "ns"], for example:
    /// http://example.com/xyz?Expires=e1&Signature=s1&ns=docker.io and http://example.com/xyz?Expires=e2&Signature=s2&ns=docker.io
    /// will generate the same task id.
    /// Default value includes the filtered query params of s3, gcs, oss, obs, cos.
    #[serde(default = "default_proxy_rule_filtered_query_params")]
    pub filtered_query_params: Vec<String>,
}

/// Rule implements Default.
impl Default for Rule {
    fn default() -> Self {
        Self {
            regex: Regex::new(r".*").unwrap(),
            use_tls: false,
            redirect: None,
            filtered_query_params: default_proxy_rule_filtered_query_params(),
        }
    }
}

/// RegistryMirror is the registry mirror configuration.
#[derive(Debug, Clone, Validate, Deserialize)]
#[serde(default, rename_all = "camelCase")]
pub struct RegistryMirror {
    /// addr is the default address of the registry mirror. Proxy will start a registry mirror service for the
    /// client to pull the image. The client can use the default address of the registry mirror in
    /// configuration to pull the image. The `X-Dragonfly-Registry` header can instead of the default address
    /// of registry mirror.
    #[serde(default = "default_proxy_registry_mirror_addr")]
    pub addr: String,

    /// cert is the client cert path with PEM format for the registry.
    /// If registry use self-signed cert, the client should set the
    /// cert for the registry mirror.
    pub cert: Option<PathBuf>,
}

/// RegistryMirror implements Default.
impl Default for RegistryMirror {
    fn default() -> Self {
        Self {
            addr: default_proxy_registry_mirror_addr(),
            cert: None,
        }
    }
}

/// RegistryMirror is the implementation of RegistryMirror.
impl RegistryMirror {
    /// load_cert_ders loads the cert ders.
    pub fn load_cert_der(&self) -> Result<Option<Vec<CertificateDer<'static>>>> {
        if let Some(cert_path) = self.cert.clone() {
            match generate_cert_from_pem(&cert_path) {
                Ok(cert) => return Ok(Some(cert)),
                Err(err) => {
                    error!("generate cert from pems failed: {}", err);
                    return Err(err);
                }
            }
        };

        Ok(None)
    }
}

/// Proxy is the proxy configuration for dfdaemon.
#[derive(Debug, Clone, Validate, Deserialize)]
#[serde(default, rename_all = "camelCase")]
pub struct Proxy {
    /// server is the proxy server configuration for dfdaemon.
    pub server: ProxyServer,

    /// rules is the proxy rules.
    pub rules: Option<Vec<Rule>>,

    /// registry_mirror is implementation of the registry mirror in the proxy.
    pub registry_mirror: RegistryMirror,

    /// disable_back_to_source indicates whether disable to download back-to-source
    /// when download failed.
    pub disable_back_to_source: bool,

    /// prefetch pre-downloads full of the task when download with range request.
    pub prefetch: bool,

    /// prefetch_rate_limit is the rate limit of the prefetch speed in GiB/Mib/Kib per second. The prefetch request
    /// has lower priority so limit the rate to avoid occupying the bandwidth impact other download tasks.
    #[serde(with = "bytesize_serde", default = "default_prefetch_rate_limit")]
    pub prefetch_rate_limit: ByteSize,

    /// cache_capacity is the capacity of the cache by LRU algorithm for HTTP proxy, default is 150.
    /// The cache is used to store the hot piece content of the task, piece length is 4MB~16MB.
    /// If the capacity is 150, the cache size is 600MB~2.4GB, need to adjust according to the
    /// memory size of the host.
    #[serde(default = "default_proxy_cache_capacity")]
    pub cache_capacity: usize,

    /// read_buffer_size is the buffer size for reading piece from disk, default is 1KB.
    #[serde(default = "default_proxy_read_buffer_size")]
    pub read_buffer_size: usize,
}

/// Proxy implements Default.
impl Default for Proxy {
    fn default() -> Self {
        Self {
            server: ProxyServer::default(),
            rules: None,
            registry_mirror: RegistryMirror::default(),
            disable_back_to_source: false,
            prefetch: false,
            prefetch_rate_limit: default_prefetch_rate_limit(),
            cache_capacity: default_proxy_cache_capacity(),
            read_buffer_size: default_proxy_read_buffer_size(),
        }
    }
}

/// Security is the security configuration for dfdaemon.
#[derive(Debug, Clone, Default, Validate, Deserialize)]
#[serde(default, rename_all = "camelCase")]
pub struct Security {
    /// enable indicates whether enable security.
    pub enable: bool,
}

/// Network is the network configuration for dfdaemon.
#[derive(Debug, Clone, Default, Validate, Deserialize)]
#[serde(default, rename_all = "camelCase")]
pub struct Network {
    /// enable_ipv6 indicates whether enable ipv6.
    pub enable_ipv6: bool,
}

/// HealthServer is the health server configuration for dfdaemon.
#[derive(Debug, Clone, Validate, Deserialize)]
#[serde(default, rename_all = "camelCase")]
pub struct HealthServer {
    /// ip is the listen ip of the health server.
    pub ip: Option<IpAddr>,

    /// port is the port to the health server.
    #[serde(default = "default_health_server_port")]
    pub port: u16,
}

/// HealthServer implements Default.
impl Default for HealthServer {
    fn default() -> Self {
        Self {
            ip: None,
            port: default_health_server_port(),
        }
    }
}

/// Health is the health configuration for dfdaemon.
#[derive(Debug, Clone, Default, Validate, Deserialize)]
#[serde(default, rename_all = "camelCase")]
pub struct Health {
    /// server is the health server configuration for dfdaemon.
    pub server: HealthServer,
}

/// MetricsServer is the metrics server configuration for dfdaemon.
#[derive(Debug, Clone, Validate, Deserialize)]
#[serde(default, rename_all = "camelCase")]
pub struct MetricsServer {
    /// ip is the listen ip of the metrics server.
    pub ip: Option<IpAddr>,

    /// port is the port to the metrics server.
    #[serde(default = "default_metrics_server_port")]
    pub port: u16,
}

/// MetricsServer implements Default.
impl Default for MetricsServer {
    fn default() -> Self {
        Self {
            ip: None,
            port: default_metrics_server_port(),
        }
    }
}

/// Metrics is the metrics configuration for dfdaemon.
#[derive(Debug, Clone, Default, Validate, Deserialize)]
#[serde(default, rename_all = "camelCase")]
pub struct Metrics {
    /// server is the metrics server configuration for dfdaemon.
    pub server: MetricsServer,
}

/// StatsServer is the stats server configuration for dfdaemon.
#[derive(Debug, Clone, Validate, Deserialize)]
#[serde(default, rename_all = "camelCase")]
pub struct StatsServer {
    /// ip is the listen ip of the stats server.
    pub ip: Option<IpAddr>,

    /// port is the port to the stats server.
    #[serde(default = "default_stats_server_port")]
    pub port: u16,
}

/// StatsServer implements Default.
impl Default for StatsServer {
    fn default() -> Self {
        Self {
            ip: None,
            port: default_stats_server_port(),
        }
    }
}

/// Stats is the stats configuration for dfdaemon.
#[derive(Debug, Clone, Default, Validate, Deserialize)]
#[serde(default, rename_all = "camelCase")]
pub struct Stats {
    /// server is the stats server configuration for dfdaemon.
    pub server: StatsServer,
}

/// Tracing is the tracing configuration for dfdaemon.
#[derive(Debug, Clone, Default, Validate, Deserialize)]
#[serde(default, rename_all = "camelCase")]
pub struct Tracing {
    /// addr is the address to report tracing log.
    pub addr: Option<String>,

    /// flamegraph indicates whether enable flamegraph tracing.
    pub flamegraph: bool,
}

/// Config is the configuration for dfdaemon.
#[derive(Debug, Clone, Default, Validate, Deserialize)]
#[serde(default, rename_all = "camelCase")]
pub struct Config {
    /// host is the host configuration for dfdaemon.
    #[validate]
    pub host: Host,

    /// server is the server configuration for dfdaemon.
    #[validate]
    pub server: Server,

    /// download is the download configuration for dfdaemon.
    #[validate]
    pub download: Download,

    /// upload is the upload configuration for dfdaemon.
    #[validate]
    pub upload: Upload,

    /// manager is the manager configuration for dfdaemon.
    #[validate]
    pub manager: Manager,

    /// scheduler is the scheduler configuration for dfdaemon.
    #[validate]
    pub scheduler: Scheduler,

    /// seed_peer is the seed peer configuration for dfdaemon.
    #[validate]
    pub seed_peer: SeedPeer,

    /// dynconfig is the dynconfig configuration for dfdaemon.
    #[validate]
    pub dynconfig: Dynconfig,

    /// storage is the storage configuration for dfdaemon.
    #[validate]
    pub storage: Storage,

    /// gc is the gc configuration for dfdaemon.
    #[validate]
    pub gc: GC,

    /// proxy is the proxy configuration for dfdaemon.
    #[validate]
    pub proxy: Proxy,

    /// security is the security configuration for dfdaemon.
    #[validate]
    pub security: Security,

    /// health is the health configuration for dfdaemon.
    #[validate]
    pub health: Health,

    /// metrics is the metrics configuration for dfdaemon.
    #[validate]
    pub metrics: Metrics,

    /// stats is the stats configuration for dfdaemon.
    #[validate]
    pub stats: Stats,

    /// tracing is the tracing configuration for dfdaemon.
    #[validate]
    pub tracing: Tracing,

    /// network is the network configuration for dfdaemon.
    #[validate]
    pub network: Network,
}

/// Config implements the config operation of dfdaemon.
impl Config {
    /// load loads configuration from file.
    #[instrument(skip_all)]
    pub async fn load(path: &PathBuf) -> Result<Config> {
        // Load configuration from file.
        let content = fs::read_to_string(path).await?;
        let mut config: Config = serde_yaml::from_str(&content).or_err(ErrorType::ConfigError)?;

        // Convert configuration.
        config.convert();

        // Validate configuration.
        config.validate().or_err(ErrorType::ValidationError)?;
        Ok(config)
    }

    /// convert converts the configuration.
    #[instrument(skip_all)]
    fn convert(&mut self) {
        // Convert advertise ip.
        if self.host.ip.is_none() {
            self.host.ip = if self.network.enable_ipv6 {
                Some(local_ipv6().unwrap())
            } else {
                Some(local_ip().unwrap())
            }
        }

        // Convert upload gRPC server listen ip.
        if self.upload.server.ip.is_none() {
            self.upload.server.ip = if self.network.enable_ipv6 {
                Some(Ipv6Addr::UNSPECIFIED.into())
            } else {
                Some(Ipv4Addr::UNSPECIFIED.into())
            }
        }

        // Convert metrics server listen ip.
        if self.health.server.ip.is_none() {
            self.health.server.ip = if self.network.enable_ipv6 {
                Some(Ipv6Addr::UNSPECIFIED.into())
            } else {
                Some(Ipv4Addr::UNSPECIFIED.into())
            }
        }

        // Convert metrics server listen ip.
        if self.metrics.server.ip.is_none() {
            self.metrics.server.ip = if self.network.enable_ipv6 {
                Some(Ipv6Addr::UNSPECIFIED.into())
            } else {
                Some(Ipv4Addr::UNSPECIFIED.into())
            }
        }

        // Convert stats server listen ip.
        if self.stats.server.ip.is_none() {
            self.stats.server.ip = if self.network.enable_ipv6 {
                Some(Ipv6Addr::UNSPECIFIED.into())
            } else {
                Some(Ipv4Addr::UNSPECIFIED.into())
            }
        }

        // Convert proxy server listen ip.
        if self.proxy.server.ip.is_none() {
            self.proxy.server.ip = if self.network.enable_ipv6 {
                Some(Ipv6Addr::UNSPECIFIED.into())
            } else {
                Some(Ipv4Addr::UNSPECIFIED.into())
            }
        }
    }
}<|MERGE_RESOLUTION|>--- conflicted
+++ resolved
@@ -188,24 +188,10 @@
     128 * 1024
 }
 
-<<<<<<< HEAD
-/// default_storage_cache_enable is the default value for the cache enable flag.
-/// The cache is disabled by default.
-#[inline]
-pub fn default_storage_cache_enable() -> bool {
-    false
-}
-
-/// default_storage_cache_capacity is the default cache capacity for the preheat task, default is
-/// 100.
-#[inline]
-pub fn default_storage_cache_capacity() -> usize {
-=======
 /// default_storage_cache_capacity is the default cache capacity for the preheat job, default is
 /// 100.
 #[inline]
 fn default_storage_cache_capacity() -> usize {
->>>>>>> b8077556
     100
 }
 
@@ -920,27 +906,6 @@
     }
 }
 
-/// CacheConfig represents the configuration settings for the cache.
-#[derive(Debug, Clone, Validate, Deserialize)]
-#[serde(default, rename_all = "camelCase")]
-pub struct CacheConfig {
-    /// enable determines whether the cache is enabled.
-    pub enable: bool,
-
-    /// capacity specifies the maximum number of entries the cache can hold.
-    pub capacity: usize,
-}
-
-/// Default implementation for CacheConfig.
-impl Default for CacheConfig {
-    fn default() -> Self {
-        CacheConfig {
-            enable: default_storage_cache_enable(),
-            capacity: default_storage_cache_capacity(),
-        }
-    }
-}
-
 /// Storage is the storage configuration for dfdaemon.
 #[derive(Debug, Clone, Validate, Deserialize)]
 #[serde(default, rename_all = "camelCase")]
@@ -964,10 +929,6 @@
     #[serde(default = "default_storage_read_buffer_size")]
     pub read_buffer_size: usize,
 
-<<<<<<< HEAD
-    /// cache is the configuration for the cache.
-    pub cache: CacheConfig,
-=======
     /// cache_capacity is the cache capacity for the preheat task, default is 100.
     /// 
     /// Cache storage:
@@ -996,7 +957,6 @@
     /// ```
     #[serde(default = "default_storage_cache_capacity")]
     pub cache_capacity: usize,
->>>>>>> b8077556
 }
 
 /// Storage implements Default.
@@ -1008,11 +968,7 @@
             keep: default_storage_keep(),
             write_buffer_size: default_storage_write_buffer_size(),
             read_buffer_size: default_storage_read_buffer_size(),
-<<<<<<< HEAD
-            cache: CacheConfig::default(),
-=======
             cache_capacity: default_storage_cache_capacity(),
->>>>>>> b8077556
         }
     }
 }
